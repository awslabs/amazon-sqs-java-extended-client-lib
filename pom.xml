--- conflicted
+++ resolved
@@ -6,12 +6,7 @@
 
   <groupId>com.amazonaws</groupId>
   <artifactId>amazon-sqs-java-extended-client-lib</artifactId>
-<<<<<<< HEAD
   <version>2.0.0</version>
-
-=======
-  <version>1.2.2</version>
->>>>>>> 83719ed4
   <packaging>jar</packaging>
   <name>Amazon SQS Extended Client Library for Java</name>
   <description>An extension to the Amazon SQS client that enables sending and receiving messages up to 2GB via Amazon S3.
