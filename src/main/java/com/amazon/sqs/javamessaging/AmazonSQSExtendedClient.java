/*
 * Copyright 2010-2020 Amazon.com, Inc. or its affiliates. All Rights Reserved.
 *
 * Licensed under the Apache License, Version 2.0 (the "License").
 * You may not use this file except in compliance with the License.
 * A copy of the License is located at
 *
 *  http://aws.amazon.com/apache2.0
 *
 * or in the "license" file accompanying this file. This file is distributed
 * on an "AS IS" BASIS, WITHOUT WARRANTIES OR CONDITIONS OF ANY KIND, either
 * express or implied. See the License for the specific language governing
 * permissions and limitations under the License.
 */

package com.amazon.sqs.javamessaging;

import static com.amazon.sqs.javamessaging.AmazonSQSExtendedClientUtil.checkMessageAttributes;
import static com.amazon.sqs.javamessaging.AmazonSQSExtendedClientUtil.embedS3PointerInReceiptHandle;
import static com.amazon.sqs.javamessaging.AmazonSQSExtendedClientUtil.getMessagePointerFromModifiedReceiptHandle;
import static com.amazon.sqs.javamessaging.AmazonSQSExtendedClientUtil.getOrigReceiptHandle;
import static com.amazon.sqs.javamessaging.AmazonSQSExtendedClientUtil.getReservedAttributeNameIfPresent;
import static com.amazon.sqs.javamessaging.AmazonSQSExtendedClientUtil.isLarge;
import static com.amazon.sqs.javamessaging.AmazonSQSExtendedClientUtil.isS3ReceiptHandle;
import static com.amazon.sqs.javamessaging.AmazonSQSExtendedClientUtil.updateMessageAttributePayloadSize;

import java.util.ArrayList;
import java.util.HashMap;
import java.util.List;
import java.util.Map;
import java.util.Optional;
<<<<<<< HEAD
=======
import java.util.UUID;

>>>>>>> 50a9248d
import org.apache.commons.logging.Log;
import org.apache.commons.logging.LogFactory;
import software.amazon.awssdk.awscore.AwsRequest;
import software.amazon.awssdk.awscore.exception.AwsServiceException;
import software.amazon.awssdk.core.exception.SdkClientException;
import software.amazon.awssdk.core.exception.SdkException;
import software.amazon.awssdk.core.util.VersionInfo;
import software.amazon.awssdk.services.sqs.SqsClient;
import software.amazon.awssdk.services.sqs.model.BatchEntryIdsNotDistinctException;
import software.amazon.awssdk.services.sqs.model.BatchRequestTooLongException;
import software.amazon.awssdk.services.sqs.model.ChangeMessageVisibilityBatchRequest;
import software.amazon.awssdk.services.sqs.model.ChangeMessageVisibilityBatchRequestEntry;
import software.amazon.awssdk.services.sqs.model.ChangeMessageVisibilityBatchResponse;
import software.amazon.awssdk.services.sqs.model.ChangeMessageVisibilityRequest;
import software.amazon.awssdk.services.sqs.model.ChangeMessageVisibilityResponse;
import software.amazon.awssdk.services.sqs.model.DeleteMessageBatchRequest;
import software.amazon.awssdk.services.sqs.model.DeleteMessageBatchRequestEntry;
import software.amazon.awssdk.services.sqs.model.DeleteMessageBatchResponse;
import software.amazon.awssdk.services.sqs.model.DeleteMessageRequest;
import software.amazon.awssdk.services.sqs.model.DeleteMessageResponse;
import software.amazon.awssdk.services.sqs.model.EmptyBatchRequestException;
import software.amazon.awssdk.services.sqs.model.InvalidBatchEntryIdException;
import software.amazon.awssdk.services.sqs.model.InvalidIdFormatException;
import software.amazon.awssdk.services.sqs.model.InvalidMessageContentsException;
import software.amazon.awssdk.services.sqs.model.Message;
import software.amazon.awssdk.services.sqs.model.MessageAttributeValue;
import software.amazon.awssdk.services.sqs.model.MessageNotInflightException;
import software.amazon.awssdk.services.sqs.model.OverLimitException;
import software.amazon.awssdk.services.sqs.model.PurgeQueueInProgressException;
import software.amazon.awssdk.services.sqs.model.PurgeQueueRequest;
import software.amazon.awssdk.services.sqs.model.PurgeQueueResponse;
import software.amazon.awssdk.services.sqs.model.QueueDoesNotExistException;
import software.amazon.awssdk.services.sqs.model.ReceiptHandleIsInvalidException;
import software.amazon.awssdk.services.sqs.model.ReceiveMessageRequest;
import software.amazon.awssdk.services.sqs.model.ReceiveMessageResponse;
import software.amazon.awssdk.services.sqs.model.SendMessageBatchRequest;
import software.amazon.awssdk.services.sqs.model.SendMessageBatchRequestEntry;
import software.amazon.awssdk.services.sqs.model.SendMessageBatchResponse;
import software.amazon.awssdk.services.sqs.model.SendMessageRequest;
import software.amazon.awssdk.services.sqs.model.SendMessageResponse;
import software.amazon.awssdk.services.sqs.model.SqsException;
import software.amazon.awssdk.services.sqs.model.TooManyEntriesInBatchRequestException;
import software.amazon.awssdk.utils.StringUtils;
import software.amazon.payloadoffloading.PayloadStore;
import software.amazon.payloadoffloading.S3BackedPayloadStore;
import software.amazon.payloadoffloading.S3Dao;
import software.amazon.payloadoffloading.Util;


/**
 * Amazon SQS Extended Client extends the functionality of Amazon SQS client.
 * All service calls made using this client are blocking, and will not return
 * until the service call completes.
 *
 * <p>
 * The Amazon SQS extended client enables sending and receiving large messages
 * via Amazon S3. You can use this library to:
 * </p>
 *
 * <ul>
 * <li>Specify whether messages are always stored in Amazon S3 or only when a
 * message size exceeds 256 KB.</li>
 * <li>Send a message that references a single message object stored in an
 * Amazon S3 bucket.</li>
 * <li>Get the corresponding message object from an Amazon S3 bucket.</li>
 * <li>Delete the corresponding message object from an Amazon S3 bucket.</li>
 * </ul>
 */
public class AmazonSQSExtendedClient extends AmazonSQSExtendedClientBase implements SqsClient {
    static final String USER_AGENT_NAME = AmazonSQSExtendedClient.class.getSimpleName();
    static final String USER_AGENT_VERSION = VersionInfo.SDK_VERSION;

    private static final Log LOG = LogFactory.getLog(AmazonSQSExtendedClient.class);
    private ExtendedClientConfiguration clientConfiguration;
    private PayloadStore payloadStore;

    /**
     * Constructs a new Amazon SQS extended client to invoke service methods on
     * Amazon SQS with extended functionality using the specified Amazon SQS
     * client object.
     *
     * <p>
     * All service calls made using this new client object are blocking, and
     * will not return until the service call completes.
     *
     * @param sqsClient
     *            The Amazon SQS client to use to connect to Amazon SQS.
     */
    public AmazonSQSExtendedClient(SqsClient sqsClient) {
        this(sqsClient, new ExtendedClientConfiguration());
    }

    /**
     * Constructs a new Amazon SQS extended client to invoke service methods on
     * Amazon SQS with extended functionality using the specified Amazon SQS
     * client object.
     *
     * <p>
     * All service calls made using this new client object are blocking, and
     * will not return until the service call completes.
     *
     * @param sqsClient
     *            The Amazon SQS client to use to connect to Amazon SQS.
     * @param extendedClientConfig
     *            The extended client configuration options controlling the
     *            functionality of this client.
     */
    public AmazonSQSExtendedClient(SqsClient sqsClient, ExtendedClientConfiguration extendedClientConfig) {
        super(sqsClient);
        this.clientConfiguration = new ExtendedClientConfiguration(extendedClientConfig);
        S3Dao s3Dao = new S3Dao(clientConfiguration.getS3Client(),
                clientConfiguration.getServerSideEncryptionStrategy(),
                clientConfiguration.getObjectCannedACL());
        this.payloadStore = new S3BackedPayloadStore(s3Dao, clientConfiguration.getS3BucketName());
    }

    /**
     * <p>
     * Delivers a message to the specified queue.
     * </p>
     * <important>
     * <p>
     * A message can include only XML, JSON, and unformatted text. The following Unicode characters are allowed:
     * </p>
     * <p>
     * <code>#x9</code> | <code>#xA</code> | <code>#xD</code> | <code>#x20</code> to <code>#xD7FF</code> |
     * <code>#xE000</code> to <code>#xFFFD</code> | <code>#x10000</code> to <code>#x10FFFF</code>
     * </p>
     * <p>
     * Any characters not included in this list will be rejected. For more information, see the <a
     * href="http://www.w3.org/TR/REC-xml/#charsets">W3C specification for characters</a>.
     * </p>
     * </important>
     *
     * @param sendMessageRequest
     * @return Result of the SendMessage operation returned by the service.
     * @throws InvalidMessageContentsException
     *         The message contains characters outside the allowed set.
     * @throws UnsupportedOperationException
     *         Error code 400. Unsupported operation.
     * @throws SdkException
     *         Base class for all exceptions that can be thrown by the SDK (both service and client). Can be used for
     *         catch all scenarios.
     * @throws SdkClientException
     *         If any client side error occurs such as an IO related failure, failure to get credentials, etc.
     * @throws SqsException
     *         Base class for all service exceptions. Unknown exceptions will be thrown as an instance of this type.
     * @sample SqsClient.SendMessage
     * @see <a href="http://docs.aws.amazon.com/goto/WebAPI/sqs-2012-11-05/SendMessage" target="_top">AWS API
     *      Documentation</a>
     */
    public SendMessageResponse sendMessage(SendMessageRequest sendMessageRequest) {
        //TODO: Clone request since it's modified in this method and will cause issues if the client reuses request object.
        if (sendMessageRequest == null) {
            String errorMessage = "sendMessageRequest cannot be null.";
            LOG.error(errorMessage);
            throw SdkClientException.create(errorMessage);
        }

        SendMessageRequest.Builder sendMessageRequestBuilder = sendMessageRequest.toBuilder();
        sendMessageRequest = appendUserAgent(sendMessageRequestBuilder).build();

        if (!clientConfiguration.isPayloadSupportEnabled()) {
            return super.sendMessage(sendMessageRequest);
        }

        if (StringUtils.isEmpty(sendMessageRequest.messageBody())) {
            String errorMessage = "messageBody cannot be null or empty.";
            LOG.error(errorMessage);
            throw SdkClientException.create(errorMessage);
        }

        //Check message attributes for ExtendedClient related constraints
        checkMessageAttributes(clientConfiguration.getPayloadSizeThreshold(), sendMessageRequest.messageAttributes());

        if (clientConfiguration.isAlwaysThroughS3()
            || isLarge(clientConfiguration.getPayloadSizeThreshold(), sendMessageRequest)) {
            sendMessageRequest = storeMessageInS3(sendMessageRequest);
        }
        return super.sendMessage(sendMessageRequest);
    }

    /**
     * <p>
     * Retrieves one or more messages (up to 10), from the specified queue. Using the <code>WaitTimeSeconds</code>
     * parameter enables long-poll support. For more information, see <a
     * href="https://docs.aws.amazon.com/AWSSimpleQueueService/latest/SQSDeveloperGuide/sqs-long-polling.html">Amazon
     * SQS Long Polling</a> in the <i>Amazon Simple Queue Service Developer Guide</i>.
     * </p>
     * <p>
     * Short poll is the default behavior where a weighted random set of machines is sampled on a
     * <code>ReceiveMessage</code> call. Thus, only the messages on the sampled machines are returned. If the number of
     * messages in the queue is small (fewer than 1,000), you most likely get fewer messages than you requested per
     * <code>ReceiveMessage</code> call. If the number of messages in the queue is extremely small, you might not
     * receive any messages in a particular <code>ReceiveMessage</code> response. If this happens, repeat the request.
     * </p>
     * <p>
     * For each message returned, the response includes the following:
     * </p>
     * <ul>
     * <li>
     * <p>
     * The message body.
     * </p>
     * </li>
     * <li>
     * <p>
     * An MD5 digest of the message body. For information about MD5, see <a
     * href="https://www.ietf.org/rfc/rfc1321.txt">RFC1321</a>.
     * </p>
     * </li>
     * <li>
     * <p>
     * The <code>MessageId</code> you received when you sent the message to the queue.
     * </p>
     * </li>
     * <li>
     * <p>
     * The receipt handle.
     * </p>
     * </li>
     * <li>
     * <p>
     * The message attributes.
     * </p>
     * </li>
     * <li>
     * <p>
     * An MD5 digest of the message attributes.
     * </p>
     * </li>
     * </ul>
     * <p>
     * The receipt handle is the identifier you must provide when deleting the message. For more information, see <a
     * href
     * ="https://docs.aws.amazon.com/AWSSimpleQueueService/latest/SQSDeveloperGuide/sqs-queue-message-identifiers.html"
     * >Queue and Message Identifiers</a> in the <i>Amazon Simple Queue Service Developer Guide</i>.
     * </p>
     * <p>
     * You can provide the <code>VisibilityTimeout</code> parameter in your request. The parameter is applied to the
     * messages that Amazon SQS returns in the response. If you don't include the parameter, the overall visibility
     * timeout for the queue is used for the returned messages. For more information, see <a
     * href="https://docs.aws.amazon.com/AWSSimpleQueueService/latest/SQSDeveloperGuide/sqs-visibility-timeout.html"
     * >Visibility Timeout</a> in the <i>Amazon Simple Queue Service Developer Guide</i>.
     * </p>
     * <p>
     * A message that isn't deleted or a message whose visibility isn't extended before the visibility timeout expires
     * counts as a failed receive. Depending on the configuration of the queue, the message might be sent to the
     * dead-letter queue.
     * </p>
     * <note>
     * <p>
     * In the future, new attributes might be added. If you write code that calls this action, we recommend that you
     * structure your code so that it can handle new attributes gracefully.
     * </p>
     * </note>
     *
     * @param receiveMessageRequest
     * @return Result of the ReceiveMessage operation returned by the service.
     * @throws OverLimitException
     *         The specified action violates a limit. For example, <code>ReceiveMessage</code> returns this error if the
     *         maximum number of inflight messages is reached and <code>AddPermission</code> returns this error if the
     *         maximum number of permissions for the queue is reached.
     * @throws SdkException
     *         Base class for all exceptions that can be thrown by the SDK (both service and client). Can be used for
     *         catch all scenarios.
     * @throws SdkClientException
     *         If any client side error occurs such as an IO related failure, failure to get credentials, etc.
     * @throws SqsException
     *         Base class for all service exceptions. Unknown exceptions will be thrown as an instance of this type.
     * @sample SqsClient.ReceiveMessage
     * @see <a href="http://docs.aws.amazon.com/goto/WebAPI/sqs-2012-11-05/ReceiveMessage" target="_top">AWS API
     *      Documentation</a>
     */
    public ReceiveMessageResponse receiveMessage(ReceiveMessageRequest receiveMessageRequest) {
        //TODO: Clone request since it's modified in this method and will cause issues if the client reuses request object.
        if (receiveMessageRequest == null) {
            String errorMessage = "receiveMessageRequest cannot be null.";
            LOG.error(errorMessage);
            throw SdkClientException.create(errorMessage);
        }

        ReceiveMessageRequest.Builder receiveMessageRequestBuilder = receiveMessageRequest.toBuilder();
        appendUserAgent(receiveMessageRequestBuilder);

        if (!clientConfiguration.isPayloadSupportEnabled()) {
            return super.receiveMessage(receiveMessageRequestBuilder.build());
        }
        //Remove before adding to avoid any duplicates
        List<String> messageAttributeNames = new ArrayList<>(receiveMessageRequest.messageAttributeNames());
        messageAttributeNames.removeAll(AmazonSQSExtendedClientUtil.RESERVED_ATTRIBUTE_NAMES);
        messageAttributeNames.addAll(AmazonSQSExtendedClientUtil.RESERVED_ATTRIBUTE_NAMES);
        receiveMessageRequestBuilder.messageAttributeNames(messageAttributeNames);
        receiveMessageRequest = receiveMessageRequestBuilder.build();

        ReceiveMessageResponse receiveMessageResponse = super.receiveMessage(receiveMessageRequest);
        ReceiveMessageResponse.Builder receiveMessageResponseBuilder = receiveMessageResponse.toBuilder();

        List<Message> messages = receiveMessageResponse.messages();
        List<Message> modifiedMessages = new ArrayList<>(messages.size());
        for (Message message : messages) {
            Message.Builder messageBuilder = message.toBuilder();

            // for each received message check if they are stored in S3.
            Optional<String> largePayloadAttributeName = getReservedAttributeNameIfPresent(message.messageAttributes());
            if (largePayloadAttributeName.isPresent()) {
                String largeMessagePointer = message.body();
                largeMessagePointer = largeMessagePointer.replace("com.amazon.sqs.javamessaging.MessageS3Pointer", "software.amazon.payloadoffloading.PayloadS3Pointer");

                messageBuilder.body(payloadStore.getOriginalPayload(largeMessagePointer));

                // remove the additional attribute before returning the message
                // to user.
                Map<String, MessageAttributeValue> messageAttributes = new HashMap<>(message.messageAttributes());
                messageAttributes.keySet().removeAll(AmazonSQSExtendedClientUtil.RESERVED_ATTRIBUTE_NAMES);
                messageBuilder.messageAttributes(messageAttributes);

                // Embed s3 object pointer in the receipt handle.
                String modifiedReceiptHandle = embedS3PointerInReceiptHandle(
                        message.receiptHandle(),
                        largeMessagePointer);

                messageBuilder.receiptHandle(modifiedReceiptHandle);
            }
            modifiedMessages.add(messageBuilder.build());
        }

        receiveMessageResponseBuilder.messages(modifiedMessages);
        return receiveMessageResponseBuilder.build();
    }

    /**
     * <p>
     * Deletes the specified message from the specified queue. To select the message to delete, use the
     * <code>ReceiptHandle</code> of the message (<i>not</i> the <code>MessageId</code> which you receive when you send
     * the message). Amazon SQS can delete a message from a queue even if a visibility timeout setting causes the
     * message to be locked by another consumer. Amazon SQS automatically deletes messages left in a queue longer than
     * the retention period configured for the queue.
     * </p>
     * <note>
     * <p>
     * The <code>ReceiptHandle</code> is associated with a <i>specific instance</i> of receiving a message. If you
     * receive a message more than once, the <code>ReceiptHandle</code> is different each time you receive a message.
     * When you use the <code>DeleteMessage</code> action, you must provide the most recently received
     * <code>ReceiptHandle</code> for the message (otherwise, the request succeeds, but the message might not be
     * deleted).
     * </p>
     * <p>
     * For standard queues, it is possible to receive a message even after you delete it. This might happen on rare
     * occasions if one of the servers which stores a copy of the message is unavailable when you send the request to
     * delete the message. The copy remains on the server and might be returned to you during a subsequent receive
     * request. You should ensure that your application is idempotent, so that receiving a message more than once does
     * not cause issues.
     * </p>
     * </note>
     *
     * @param deleteMessageRequest
     * @return Result of the DeleteMessage operation returned by the service.
     * @throws InvalidIdFormatException
     *         The specified receipt handle isn't valid for the current version.
     * @throws ReceiptHandleIsInvalidException
     *         The specified receipt handle isn't valid.
     * @throws SdkException
     *         Base class for all exceptions that can be thrown by the SDK (both service and client). Can be used for
     *         catch all scenarios.
     * @throws SdkClientException
     *         If any client side error occurs such as an IO related failure, failure to get credentials, etc.
     * @throws SqsException
     *         Base class for all service exceptions. Unknown exceptions will be thrown as an instance of this type.
     * @sample SqsClient.DeleteMessage
     * @see <a href="http://docs.aws.amazon.com/goto/WebAPI/sqs-2012-11-05/DeleteMessage" target="_top">AWS API
     *      Documentation</a>
     */
    public DeleteMessageResponse deleteMessage(DeleteMessageRequest deleteMessageRequest) {

        if (deleteMessageRequest == null) {
            String errorMessage = "deleteMessageRequest cannot be null.";
            LOG.error(errorMessage);
            throw SdkClientException.create(errorMessage);
        }

        DeleteMessageRequest.Builder deleteMessageRequestBuilder = deleteMessageRequest.toBuilder();
        appendUserAgent(deleteMessageRequestBuilder);

        if (!clientConfiguration.isPayloadSupportEnabled()) {
            return super.deleteMessage(deleteMessageRequestBuilder.build());
        }

        String receiptHandle = deleteMessageRequest.receiptHandle();
        String origReceiptHandle = receiptHandle;

        // Update original receipt handle if needed
        if (isS3ReceiptHandle(receiptHandle)) {
            origReceiptHandle = getOrigReceiptHandle(receiptHandle);
            // Delete pay load from S3 if needed
            if (clientConfiguration.doesCleanupS3Payload()) {
                String messagePointer = getMessagePointerFromModifiedReceiptHandle(receiptHandle);
                payloadStore.deleteOriginalPayload(messagePointer);
            }
        }

        deleteMessageRequestBuilder.receiptHandle(origReceiptHandle);
        return super.deleteMessage(deleteMessageRequestBuilder.build());
    }

    /**
     * <p>
     * Changes the visibility timeout of a specified message in a queue to a new value. The default visibility timeout
     * for a message is 30 seconds. The minimum is 0 seconds. The maximum is 12 hours. For more information, see <a
     * href="https://docs.aws.amazon.com/AWSSimpleQueueService/latest/SQSDeveloperGuide/sqs-visibility-timeout.html">
     * Visibility Timeout</a> in the <i>Amazon Simple Queue Service Developer Guide</i>.
     * </p>
     * <p>
     * For example, you have a message with a visibility timeout of 5 minutes. After 3 minutes, you call
     * <code>ChangeMessageVisibility</code> with a timeout of 10 minutes. You can continue to call
     * <code>ChangeMessageVisibility</code> to extend the visibility timeout to the maximum allowed time. If you try to
     * extend the visibility timeout beyond the maximum, your request is rejected.
     * </p>
     * <p>
     * An Amazon SQS message has three basic states:
     * </p>
     * <ol>
     * <li>
     * <p>
     * Sent to a queue by a producer.
     * </p>
     * </li>
     * <li>
     * <p>
     * Received from the queue by a consumer.
     * </p>
     * </li>
     * <li>
     * <p>
     * Deleted from the queue.
     * </p>
     * </li>
     * </ol>
     * <p>
     * A message is considered to be <i>stored</i> after it is sent to a queue by a producer, but not yet received from
     * the queue by a consumer (that is, between states 1 and 2). There is no limit to the number of stored messages. A
     * message is considered to be <i>in flight</i> after it is received from a queue by a consumer, but not yet deleted
     * from the queue (that is, between states 2 and 3). There is a limit to the number of inflight messages.
     * </p>
     * <p>
     * Limits that apply to inflight messages are unrelated to the <i>unlimited</i> number of stored messages.
     * </p>
     * <p>
     * For most standard queues (depending on queue traffic and message backlog), there can be a maximum of
     * approximately 120,000 inflight messages (received from a queue by a consumer, but not yet deleted from the
     * queue). If you reach this limit, Amazon SQS returns the <code>OverLimit</code> error message. To avoid reaching
     * the limit, you should delete messages from the queue after they're processed. You can also increase the number of
     * queues you use to process your messages. To request a limit increase, <a href=
     * "https://console.aws.amazon.com/support/home#/case/create?issueType=service-limit-increase&amp;limitType=service-code-sqs"
     * >file a support request</a>.
     * </p>
     * <p>
     * For FIFO queues, there can be a maximum of 20,000 inflight messages (received from a queue by a consumer, but not
     * yet deleted from the queue). If you reach this limit, Amazon SQS returns no error messages.
     * </p>
     * <important>
     * <p>
     * If you attempt to set the <code>VisibilityTimeout</code> to a value greater than the maximum time left, Amazon
     * SQS returns an error. Amazon SQS doesn't automatically recalculate and increase the timeout to the maximum
     * remaining time.
     * </p>
     * <p>
     * Unlike with a queue, when you change the visibility timeout for a specific message the timeout value is applied
     * immediately but isn't saved in memory for that message. If you don't delete a message after it is received, the
     * visibility timeout for the message reverts to the original timeout value (not to the value you set using the
     * <code>ChangeMessageVisibility</code> action) the next time the message is received.
     * </p>
     * </important>
     *
     * @param changeMessageVisibilityRequest
     * @return Result of the ChangeMessageVisibility operation returned by the service.
     * @throws MessageNotInflightException
     *         The specified message isn't in flight.
     * @throws ReceiptHandleIsInvalidException
     *         The specified receipt handle isn't valid.
     * @throws SdkException
     *         Base class for all exceptions that can be thrown by the SDK (both service and client). Can be used for
     *         catch all scenarios.
     * @throws SdkClientException
     *         If any client side error occurs such as an IO related failure, failure to get credentials, etc.
     * @throws SqsException
     *         Base class for all service exceptions. Unknown exceptions will be thrown as an instance of this type.
     * @sample SqsClient.ChangeMessageVisibility
     * @see <a href="http://docs.aws.amazon.com/goto/WebAPI/sqs-2012-11-05/ChangeMessageVisibility" target="_top">AWS
     *      API Documentation</a>
     */
    public ChangeMessageVisibilityResponse changeMessageVisibility(ChangeMessageVisibilityRequest changeMessageVisibilityRequest)
            throws AwsServiceException, SdkClientException {

        ChangeMessageVisibilityRequest.Builder changeMessageVisibilityRequestBuilder = changeMessageVisibilityRequest.toBuilder();
        if (isS3ReceiptHandle(changeMessageVisibilityRequest.receiptHandle())) {
            changeMessageVisibilityRequestBuilder.receiptHandle(
                    getOrigReceiptHandle(changeMessageVisibilityRequest.receiptHandle()));
        }
        return amazonSqsToBeExtended.changeMessageVisibility(changeMessageVisibilityRequestBuilder.build());
    }

    /**
     * <p>
     * Delivers up to ten messages to the specified queue. This is a batch version of <code> <a>SendMessage</a>.</code>
     * For a FIFO queue, multiple messages within a single batch are enqueued in the order they are sent.
     * </p>
     * <p>
     * The result of sending each message is reported individually in the response. Because the batch request can result
     * in a combination of successful and unsuccessful actions, you should check for batch errors even when the call
     * returns an HTTP status code of <code>200</code>.
     * </p>
     * <p>
     * The maximum allowed individual message size and the maximum total payload size (the sum of the individual lengths
     * of all of the batched messages) are both 256 KB (262,144 bytes).
     * </p>
     * <important>
     * <p>
     * A message can include only XML, JSON, and unformatted text. The following Unicode characters are allowed:
     * </p>
     * <p>
     * <code>#x9</code> | <code>#xA</code> | <code>#xD</code> | <code>#x20</code> to <code>#xD7FF</code> |
     * <code>#xE000</code> to <code>#xFFFD</code> | <code>#x10000</code> to <code>#x10FFFF</code>
     * </p>
     * <p>
     * Any characters not included in this list will be rejected. For more information, see the <a
     * href="http://www.w3.org/TR/REC-xml/#charsets">W3C specification for characters</a>.
     * </p>
     * </important>
     * <p>
     * If you don't specify the <code>DelaySeconds</code> parameter for an entry, Amazon SQS uses the default value for
     * the queue.
     * </p>
     * <p>
     * Some actions take lists of parameters. These lists are specified using the <code>param.n</code> notation. Values
     * of <code>n</code> are integers starting from 1. For example, a parameter list with two elements looks like this:
     * </p>
     * <p>
     * <code>&amp;AttributeName.1=first</code>
     * </p>
     * <p>
     * <code>&amp;AttributeName.2=second</code>
     * </p>
     *
     * @param sendMessageBatchRequest
     * @return Result of the SendMessageBatch operation returned by the service.
     * @throws TooManyEntriesInBatchRequestException
     *         The batch request contains more entries than permissible.
     * @throws EmptyBatchRequestException
     *         The batch request doesn't contain any entries.
     * @throws BatchEntryIdsNotDistinctException
     *         Two or more batch entries in the request have the same <code>Id</code>.
     * @throws BatchRequestTooLongException
     *         The length of all the messages put together is more than the limit.
     * @throws InvalidBatchEntryIdException
     *         The <code>Id</code> of a batch entry in a batch request doesn't abide by the specification.
     * @throws UnsupportedOperationException
     *         Error code 400. Unsupported operation.
     * @throws SdkException
     *         Base class for all exceptions that can be thrown by the SDK (both service and client). Can be used for
     *         catch all scenarios.
     * @throws SdkClientException
     *         If any client side error occurs such as an IO related failure, failure to get credentials, etc.
     * @throws SqsException
     *         Base class for all service exceptions. Unknown exceptions will be thrown as an instance of this type.
     * @sample SqsClient.SendMessageBatch
     * @see <a href="http://docs.aws.amazon.com/goto/WebAPI/sqs-2012-11-05/SendMessageBatch" target="_top">AWS API
     *      Documentation</a>
     */
    public SendMessageBatchResponse sendMessageBatch(SendMessageBatchRequest sendMessageBatchRequest) {

        if (sendMessageBatchRequest == null) {
            String errorMessage = "sendMessageBatchRequest cannot be null.";
            LOG.error(errorMessage);
            throw SdkClientException.create(errorMessage);
        }

        SendMessageBatchRequest.Builder sendMessageBatchRequestBuilder = sendMessageBatchRequest.toBuilder();
        appendUserAgent(sendMessageBatchRequestBuilder);
        sendMessageBatchRequest = sendMessageBatchRequestBuilder.build();

        if (!clientConfiguration.isPayloadSupportEnabled()) {
            return super.sendMessageBatch(sendMessageBatchRequest);
        }

        List<SendMessageBatchRequestEntry> batchEntries = new ArrayList<>(sendMessageBatchRequest.entries().size());

        boolean hasS3Entries = false;
        for (SendMessageBatchRequestEntry entry : sendMessageBatchRequest.entries()) {
            //Check message attributes for ExtendedClient related constraints
            checkMessageAttributes(clientConfiguration.getPayloadSizeThreshold(), entry.messageAttributes());

            if (clientConfiguration.isAlwaysThroughS3()
                || isLarge(clientConfiguration.getPayloadSizeThreshold(), entry)) {
                entry = storeMessageInS3(entry);
                hasS3Entries = true;
            }
            batchEntries.add(entry);
        }

        if (hasS3Entries) {
            sendMessageBatchRequest = sendMessageBatchRequest.toBuilder().entries(batchEntries).build();
        }

        return super.sendMessageBatch(sendMessageBatchRequest);
    }

    /**
     * <p>
     * Deletes up to ten messages from the specified queue. This is a batch version of
     * <code> <a>DeleteMessage</a>.</code> The result of the action on each message is reported individually in the
     * response.
     * </p>
     * <important>
     * <p>
     * Because the batch request can result in a combination of successful and unsuccessful actions, you should check
     * for batch errors even when the call returns an HTTP status code of <code>200</code>.
     * </p>
     * </important>
     * <p>
     * Some actions take lists of parameters. These lists are specified using the <code>param.n</code> notation. Values
     * of <code>n</code> are integers starting from 1. For example, a parameter list with two elements looks like this:
     * </p>
     * <p>
     * <code>&amp;AttributeName.1=first</code>
     * </p>
     * <p>
     * <code>&amp;AttributeName.2=second</code>
     * </p>
     *
     * @param deleteMessageBatchRequest
     * @return Result of the DeleteMessageBatch operation returned by the service.
     * @throws TooManyEntriesInBatchRequestException
     *         The batch request contains more entries than permissible.
     * @throws EmptyBatchRequestException
     *         The batch request doesn't contain any entries.
     * @throws BatchEntryIdsNotDistinctException
     *         Two or more batch entries in the request have the same <code>Id</code>.
     * @throws InvalidBatchEntryIdException
     *         The <code>Id</code> of a batch entry in a batch request doesn't abide by the specification.
     * @throws SdkException
     *         Base class for all exceptions that can be thrown by the SDK (both service and client). Can be used for
     *         catch all scenarios.
     * @throws SdkClientException
     *         If any client side error occurs such as an IO related failure, failure to get credentials, etc.
     * @throws SqsException
     *         Base class for all service exceptions. Unknown exceptions will be thrown as an instance of this type.
     * @sample SqsClient.DeleteMessageBatch
     * @see <a href="http://docs.aws.amazon.com/goto/WebAPI/sqs-2012-11-05/DeleteMessageBatch" target="_top">AWS API
     *      Documentation</a>
     */
    public DeleteMessageBatchResponse deleteMessageBatch(DeleteMessageBatchRequest deleteMessageBatchRequest) {

        if (deleteMessageBatchRequest == null) {
            String errorMessage = "deleteMessageBatchRequest cannot be null.";
            LOG.error(errorMessage);
            throw SdkClientException.create(errorMessage);
        }

        DeleteMessageBatchRequest.Builder deleteMessageBatchRequestBuilder = deleteMessageBatchRequest.toBuilder();
        appendUserAgent(deleteMessageBatchRequestBuilder);

        if (!clientConfiguration.isPayloadSupportEnabled()) {
            return super.deleteMessageBatch(deleteMessageBatchRequest);
        }

        List<DeleteMessageBatchRequestEntry> entries = new ArrayList<>(deleteMessageBatchRequest.entries().size());
        for (DeleteMessageBatchRequestEntry entry : deleteMessageBatchRequest.entries()) {
            DeleteMessageBatchRequestEntry.Builder entryBuilder = entry.toBuilder();
            String receiptHandle = entry.receiptHandle();
            String origReceiptHandle = receiptHandle;

            // Update original receipt handle if needed
            if (isS3ReceiptHandle(receiptHandle)) {
                origReceiptHandle = getOrigReceiptHandle(receiptHandle);
                // Delete s3 payload if needed
                if (clientConfiguration.doesCleanupS3Payload()) {
                    String messagePointer = getMessagePointerFromModifiedReceiptHandle(receiptHandle);
                    payloadStore.deleteOriginalPayload(messagePointer);
                }
            }

            entryBuilder.receiptHandle(origReceiptHandle);
            entries.add(entryBuilder.build());
        }

        deleteMessageBatchRequestBuilder.entries(entries);
        return super.deleteMessageBatch(deleteMessageBatchRequestBuilder.build());
    }

    /**
     * <p>
     * Changes the visibility timeout of multiple messages. This is a batch version of
     * <code> <a>ChangeMessageVisibility</a>.</code> The result of the action on each message is reported individually
     * in the response. You can send up to 10 <code> <a>ChangeMessageVisibility</a> </code> requests with each
     * <code>ChangeMessageVisibilityBatch</code> action.
     * </p>
     * <important>
     * <p>
     * Because the batch request can result in a combination of successful and unsuccessful actions, you should check
     * for batch errors even when the call returns an HTTP status code of <code>200</code>.
     * </p>
     * </important>
     * <p>
     * Some actions take lists of parameters. These lists are specified using the <code>param.n</code> notation. Values
     * of <code>n</code> are integers starting from 1. For example, a parameter list with two elements looks like this:
     * </p>
     * <p>
     * <code>&amp;AttributeName.1=first</code>
     * </p>
     * <p>
     * <code>&amp;AttributeName.2=second</code>
     * </p>
     *
     * @param changeMessageVisibilityBatchRequest
     * @return Result of the ChangeMessageVisibilityBatch operation returned by the service.
     * @throws TooManyEntriesInBatchRequestException
     *         The batch request contains more entries than permissible.
     * @throws EmptyBatchRequestException
     *         The batch request doesn't contain any entries.
     * @throws BatchEntryIdsNotDistinctException
     *         Two or more batch entries in the request have the same <code>Id</code>.
     * @throws InvalidBatchEntryIdException
     *         The <code>Id</code> of a batch entry in a batch request doesn't abide by the specification.
     * @throws SdkException
     *         Base class for all exceptions that can be thrown by the SDK (both service and client). Can be used for
     *         catch all scenarios.
     * @throws SdkClientException
     *         If any client side error occurs such as an IO related failure, failure to get credentials, etc.
     * @throws SqsException
     *         Base class for all service exceptions. Unknown exceptions will be thrown as an instance of this type.
     * @sample SqsClient.ChangeMessageVisibilityBatch
     * @see <a href="http://docs.aws.amazon.com/goto/WebAPI/sqs-2012-11-05/ChangeMessageVisibilityBatch"
     *      target="_top">AWS API Documentation</a>
     */
    public ChangeMessageVisibilityBatchResponse changeMessageVisibilityBatch(
            ChangeMessageVisibilityBatchRequest changeMessageVisibilityBatchRequest) throws AwsServiceException,
            SdkClientException {

        List<ChangeMessageVisibilityBatchRequestEntry> entries = new ArrayList<>(changeMessageVisibilityBatchRequest.entries().size());
        for (ChangeMessageVisibilityBatchRequestEntry entry : changeMessageVisibilityBatchRequest.entries()) {
            ChangeMessageVisibilityBatchRequestEntry.Builder entryBuilder = entry.toBuilder();
            if (isS3ReceiptHandle(entry.receiptHandle())) {
                entryBuilder.receiptHandle(getOrigReceiptHandle(entry.receiptHandle()));
            }
            entries.add(entryBuilder.build());
        }

        return amazonSqsToBeExtended.changeMessageVisibilityBatch(
            changeMessageVisibilityBatchRequest.toBuilder().entries(entries).build());
    }

    /**
     * <p>
     * Deletes the messages in a queue specified by the <code>QueueURL</code> parameter.
     * </p>
     * <important>
     * <p>
     * When you use the <code>PurgeQueue</code> action, you can't retrieve any messages deleted from a queue.
     * </p>
     * <p>
     * The message deletion process takes up to 60 seconds. We recommend waiting for 60 seconds regardless of your
     * queue's size.
     * </p>
     * </important>
     * <p>
     * Messages sent to the queue <i>before</i> you call <code>PurgeQueue</code> might be received but are deleted
     * within the next minute.
     * </p>
     * <p>
     * Messages sent to the queue <i>after</i> you call <code>PurgeQueue</code> might be deleted while the queue is
     * being purged.
     * </p>
     *
     * @param purgeQueueRequest
     * @return Result of the PurgeQueue operation returned by the service.
     * @throws QueueDoesNotExistException
     *         The specified queue doesn't exist.
     * @throws PurgeQueueInProgressException
     *         Indicates that the specified queue previously received a <code>PurgeQueue</code> request within the last
     *         60 seconds (the time it can take to delete the messages in the queue).
     * @throws SdkException
     *         Base class for all exceptions that can be thrown by the SDK (both service and client). Can be used for
     *         catch all scenarios.
     * @throws SdkClientException
     *         If any client side error occurs such as an IO related failure, failure to get credentials, etc.
     * @throws SqsException
     *         Base class for all service exceptions. Unknown exceptions will be thrown as an instance of this type.
     * @sample SqsClient.PurgeQueue
     * @see <a href="http://docs.aws.amazon.com/goto/WebAPI/sqs-2012-11-05/PurgeQueue" target="_top">AWS API
     *      Documentation</a>
     */
    public PurgeQueueResponse purgeQueue(PurgeQueueRequest purgeQueueRequest)
            throws AwsServiceException, SdkClientException {
        LOG.warn("Calling purgeQueue deletes SQS messages without deleting their payload from S3.");

        if (purgeQueueRequest == null) {
            String errorMessage = "purgeQueueRequest cannot be null.";
            LOG.error(errorMessage);
            throw SdkClientException.create(errorMessage);
        }

        PurgeQueueRequest.Builder purgeQueueRequestBuilder = purgeQueueRequest.toBuilder();
        appendUserAgent(purgeQueueRequestBuilder);

        return super.purgeQueue(purgeQueueRequestBuilder.build());
    }

    private SendMessageBatchRequestEntry storeMessageInS3(SendMessageBatchRequestEntry batchEntry) {

        // Read the content of the message from message body
        String messageContentStr = batchEntry.messageBody();

        Long messageContentSize = Util.getStringSizeInBytes(messageContentStr);

        SendMessageBatchRequestEntry.Builder batchEntryBuilder = batchEntry.toBuilder();

        batchEntryBuilder.messageAttributes(
            updateMessageAttributePayloadSize(batchEntry.messageAttributes(), messageContentSize,
                clientConfiguration.usesLegacyReservedAttributeName()));

        // Store the message content in S3.
        String largeMessagePointer = storeOriginalPayload(messageContentStr);
        batchEntryBuilder.messageBody(largeMessagePointer);

        return batchEntryBuilder.build();
    }

    private SendMessageRequest storeMessageInS3(SendMessageRequest sendMessageRequest) {

        // Read the content of the message from message body
        String messageContentStr = sendMessageRequest.messageBody();

        Long messageContentSize = Util.getStringSizeInBytes(messageContentStr);

        SendMessageRequest.Builder sendMessageRequestBuilder = sendMessageRequest.toBuilder();

        sendMessageRequestBuilder.messageAttributes(
            updateMessageAttributePayloadSize(sendMessageRequest.messageAttributes(), messageContentSize,
                clientConfiguration.usesLegacyReservedAttributeName()));

        // Store the message content in S3.
        String largeMessagePointer = storeOriginalPayload(messageContentStr);
        sendMessageRequestBuilder.messageBody(largeMessagePointer);

        return sendMessageRequestBuilder.build();
    }

<<<<<<< HEAD
=======
    private String storeOriginalPayload(String messageContentStr) {
        String s3KeyPrefix = clientConfiguration.getS3KeyPrefix();
        if (StringUtils.isBlank(s3KeyPrefix)) {
            return payloadStore.storeOriginalPayload(messageContentStr);
        }
        return payloadStore.storeOriginalPayload(messageContentStr, s3KeyPrefix + UUID.randomUUID());
    }

    private Map<String, MessageAttributeValue> updateMessageAttributePayloadSize(
        Map<String, MessageAttributeValue> messageAttributes, Long messageContentSize) {
        Map<String, MessageAttributeValue> updatedMessageAttributes = new HashMap<>(messageAttributes);

        // Add a new message attribute as a flag
        MessageAttributeValue.Builder messageAttributeValueBuilder = MessageAttributeValue.builder();
        messageAttributeValueBuilder.dataType("Number");
        messageAttributeValueBuilder.stringValue(messageContentSize.toString());
        MessageAttributeValue messageAttributeValue = messageAttributeValueBuilder.build();

        if (!clientConfiguration.usesLegacyReservedAttributeName()) {
            updatedMessageAttributes.put(SQSExtendedClientConstants.RESERVED_ATTRIBUTE_NAME, messageAttributeValue);
        } else {
            updatedMessageAttributes.put(LEGACY_RESERVED_ATTRIBUTE_NAME, messageAttributeValue);
        }
        return updatedMessageAttributes;
    }

    @SuppressWarnings("unchecked")
>>>>>>> 50a9248d
    private static <T extends AwsRequest.Builder> T appendUserAgent(final T builder) {
        return AmazonSQSExtendedClientUtil.appendUserAgent(builder, USER_AGENT_NAME, USER_AGENT_VERSION);
    }

	@Override
	public void close() {
		super.close();
		this.clientConfiguration.getS3Client().close();
	}    
    
}<|MERGE_RESOLUTION|>--- conflicted
+++ resolved
@@ -29,11 +29,8 @@
 import java.util.List;
 import java.util.Map;
 import java.util.Optional;
-<<<<<<< HEAD
-=======
 import java.util.UUID;
 
->>>>>>> 50a9248d
 import org.apache.commons.logging.Log;
 import org.apache.commons.logging.LogFactory;
 import software.amazon.awssdk.awscore.AwsRequest;
@@ -882,8 +879,6 @@
         return sendMessageRequestBuilder.build();
     }
 
-<<<<<<< HEAD
-=======
     private String storeOriginalPayload(String messageContentStr) {
         String s3KeyPrefix = clientConfiguration.getS3KeyPrefix();
         if (StringUtils.isBlank(s3KeyPrefix)) {
@@ -892,26 +887,7 @@
         return payloadStore.storeOriginalPayload(messageContentStr, s3KeyPrefix + UUID.randomUUID());
     }
 
-    private Map<String, MessageAttributeValue> updateMessageAttributePayloadSize(
-        Map<String, MessageAttributeValue> messageAttributes, Long messageContentSize) {
-        Map<String, MessageAttributeValue> updatedMessageAttributes = new HashMap<>(messageAttributes);
-
-        // Add a new message attribute as a flag
-        MessageAttributeValue.Builder messageAttributeValueBuilder = MessageAttributeValue.builder();
-        messageAttributeValueBuilder.dataType("Number");
-        messageAttributeValueBuilder.stringValue(messageContentSize.toString());
-        MessageAttributeValue messageAttributeValue = messageAttributeValueBuilder.build();
-
-        if (!clientConfiguration.usesLegacyReservedAttributeName()) {
-            updatedMessageAttributes.put(SQSExtendedClientConstants.RESERVED_ATTRIBUTE_NAME, messageAttributeValue);
-        } else {
-            updatedMessageAttributes.put(LEGACY_RESERVED_ATTRIBUTE_NAME, messageAttributeValue);
-        }
-        return updatedMessageAttributes;
-    }
-
     @SuppressWarnings("unchecked")
->>>>>>> 50a9248d
     private static <T extends AwsRequest.Builder> T appendUserAgent(final T builder) {
         return AmazonSQSExtendedClientUtil.appendUserAgent(builder, USER_AGENT_NAME, USER_AGENT_VERSION);
     }
