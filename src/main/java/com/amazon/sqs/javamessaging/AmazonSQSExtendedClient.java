--- conflicted
+++ resolved
@@ -354,15 +354,8 @@
             Optional<String> largePayloadAttributeName = getReservedAttributeNameIfPresent(message.getMessageAttributes());
             if (largePayloadAttributeName.isPresent()) {
                 String largeMessagePointer = message.getBody();
-<<<<<<< HEAD
                 largeMessagePointer = largeMessagePointer.replace("com.amazon.sqs.javamessaging.MessageS3Pointer", "software.amazon.payloadoffloading.PayloadS3Pointer");
-                
-=======
-                largeMessagePointer = largeMessagePointer.contains("software.amazon.payloadoffloading.PayloadS3Pointer") ?
-                        largeMessagePointer :
-                        largeMessagePointer.replaceFirst("com.amazon.sqs.javamessaging.MessageS3Pointer", "software.amazon.payloadoffloading.PayloadS3Pointer");
-
->>>>>>> 8fe5e477
+
                 message.setBody(payloadStore.getOriginalPayload(largeMessagePointer));
 
                 // remove the additional attribute before returning the message
